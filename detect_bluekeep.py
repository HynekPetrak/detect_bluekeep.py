--- conflicted
+++ resolved
@@ -24,11 +24,7 @@
 
 log = logging.getLogger("bluekeep")
 
-<<<<<<< HEAD
-VERSION = "0.10"
-=======
-VERSION = "0.9"
->>>>>>> 66a2ec43
+VERSION = "0.11"
 
 SEC_ENCRYPT = 0x08
 SEC_INFO_PKT = 0x40
@@ -191,14 +187,9 @@
         "000500147c00018142000800100001c00044756361" +
         "8134" +
         "01c0d800" + #CS_CORE - length 0xd8
-<<<<<<< HEAD
         "04000800" + # RDP 5.0, 5.1, 5.2, 6.0, 6.1, 7.0, 7.1, 8.0, and 8.1 clients
         # When RDP 4.0 is used it does not trigger the vulnerability detection
         #"01000800" + # RDP 4.0 clients
-=======
-        #"04000800" + # RDP 5.0, 5.1, 5.2, 6.0, 6.1, 7.0, 7.1, 8.0, and 8.1 clients
-        "01000800" + # RDP 4.0 clients
->>>>>>> 66a2ec43
         "2003" +
         "5802" +
         "01ca" +
@@ -519,23 +510,9 @@
             server_random = rdp_pkt[ptr+20:ptr+20+serverRandomLen]
             serverCertData = rdp_pkt[ptr+20+serverRandomLen:ptr+20+serverRandomLen+serverCertLen]
             log.debug(f"[D] [{ip}] CertChainVersion: {serverCertData[0]:02x}")
-<<<<<<< HEAD
             log.debug(f"[D] [{ip}] CertData: {hexlify(serverCertData)}")
             if serverCertData[0] == 0x02: # magic b'0\x82\x01\x15'
             # WARNING: X.509 certificate handling is currently broken
-=======
-            #log.debug(f"[D] [{ip}] CertData: {hexlify(serverCertData)}")
-            if serverCertData[0] == 0x02:
-                # TODO: handle X.509 certificates
-                pass
-            public_exponent = rdp_pkt[ptr+84:ptr+87+1]
-
-            modulus = rdp_pkt[ptr+88:ptr+151+1]
-            log.debug(f"[D] [{ip}] modulus_old #{hexlify(modulus)}")
-            rsa_magic = rdp_pkt[ptr+68:ptr+71+1]
-            log.debug(f"[D] [{ip}] RSA magic: #{rsa_magic}")
-            if rsa_magic != b"RSA1":
->>>>>>> 66a2ec43
                 log.debug(f"[D] [{ip}] Server cert isn't RSA, this scenario isn't supported (yet).")
                 raise RdpCommunicationError()
                 #with open('cert.txt', 'wb') as f:
